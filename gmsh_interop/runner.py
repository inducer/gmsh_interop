from __future__ import division, absolute_import

__copyright__ = """
Copyright (C) 2017 Andreas Kloeckner
Copyright (C) 2018 Alexandru Fikl
"""

__license__ = """
Permission is hereby granted, free of charge, to any person obtaining a copy
of this software and associated documentation files (the "Software"), to deal
in the Software without restriction, including without limitation the rights
to use, copy, modify, merge, publish, distribute, sublicense, and/or sell
copies of the Software, and to permit persons to whom the Software is
furnished to do so, subject to the following conditions:

The above copyright notice and this permission notice shall be included in
all copies or substantial portions of the Software.

THE SOFTWARE IS PROVIDED "AS IS", WITHOUT WARRANTY OF ANY KIND, EXPRESS OR
IMPLIED, INCLUDING BUT NOT LIMITED TO THE WARRANTIES OF MERCHANTABILITY,
FITNESS FOR A PARTICULAR PURPOSE AND NONINFRINGEMENT. IN NO EVENT SHALL THE
AUTHORS OR COPYRIGHT HOLDERS BE LIABLE FOR ANY CLAIM, DAMAGES OR OTHER
LIABILITY, WHETHER IN AN ACTION OF CONTRACT, TORT OR OTHERWISE, ARISING FROM,
OUT OF OR IN CONNECTION WITH THE SOFTWARE OR THE USE OR OTHER DEALINGS IN
THE SOFTWARE.
"""

from pytools import memoize_method

import logging
logger = logging.getLogger(__name__)


__doc__ = """

.. exception:: GmshError
.. autoclass:: ScriptSource
.. autoclass:: FileSource
.. autoclass:: ScriptWithFilesSource

.. autoclass:: GmshRunner
"""


class GmshError(RuntimeError):
    pass


# {{{ tools

def _erase_dir(dir):
    from os import listdir, unlink, rmdir
    from os.path import join
    for name in listdir(dir):
        unlink(join(dir, name))
    rmdir(dir)


class _TempDirManager(object):
    def __init__(self):
        from tempfile import mkdtemp
        self.path = mkdtemp()

    def sub(self, n):
        from os.path import join
        return join(self.path, n)

    def clean_up(self):
        _erase_dir(self.path)

    def error_clean_up(self):
        _erase_dir(self.path)


class ScriptSource(object):
    """
    .. versionadded:: 2016.1
    """
    def __init__(self, source, extension):
        self.source = source
        self.extension = extension


class LiteralSource(ScriptSource):
    """
    .. versionadded:: 2014.1
    """
    def __init__(self, source, extension):
        super(LiteralSource, self).__init__(source, extension)

        from warnings import warn
        warn("LiteralSource is deprecated, use ScriptSource instead",
                DeprecationWarning, stacklevel=2)


class FileSource(object):
    """
    .. versionadded:: 2014.1
    """
    def __init__(self, filename):
        self.filename = filename


class ScriptWithFilesSource(object):
    """
    .. versionadded:: 2016.1

    .. attribute:: source

        The script code to be fed to gmsh.

    .. attribute:: filenames

        The names of files to be copied to the temporary directory where
        gmsh is run.
    """
    def __init__(self, source, filenames, source_name="temp.geo"):
        self.source = source
        self.source_name = source_name
        self.filenames = filenames


class GmshRunner(object):
    def __init__(self, source, dimensions=None, order=None,
            incomplete_elements=None, other_options=[],
            extension="geo", gmsh_executable="gmsh",
<<<<<<< HEAD
            output_file_name="output.msh", keep_tmp_dir=False):
=======
            output_file_name="output.msh",
            target_unit=None):
>>>>>>> 8b0f3310
        if isinstance(source, str):
            from warnings import warn
            warn("passing a string as 'source' is deprecated--use "
                    "one of the *Source classes",
                    DeprecationWarning)

            source = ScriptSource(source, extension)

        if target_unit is None:
            target_unit = "MM"
            from warnings import warn
            warn("Not specifying target_unit is deprecated. Set target_unit='MM' "
                "to retain prior behavior.", DeprecationWarning, stacklevel=2)

        self.source = source
        self.dimensions = dimensions
        self.order = order
        self.incomplete_elements = incomplete_elements
        self.other_options = other_options
        self.gmsh_executable = gmsh_executable
        self.output_file_name = output_file_name
<<<<<<< HEAD
        self.keep_tmp_dir = keep_tmp_dir
=======
        self.target_unit = target_unit.upper()
>>>>>>> 8b0f3310

        if self.dimensions not in [1, 2, 3, None]:
            raise RuntimeError("dimensions must be one of 1,2,3 or None")

        if self.target_unit not in ['M', 'MM']:
            raise RuntimeError("units must be 'M' (meters) or 'MM' (millimeters)")

    @property
    @memoize_method
    def version(self):
        from distutils.version import LooseVersion
        cmdline = [
                self.gmsh_executable,
                '-version'
                ]

        from pytools.prefork import call_capture_output
        retcode, stdout, stderr = call_capture_output(cmdline)

        version = stderr.decode().strip()
        return LooseVersion(version)

    def __enter__(self):
        self.temp_dir_mgr = None
        temp_dir_mgr = _TempDirManager()
        try:
            working_dir = temp_dir_mgr.path
            from os.path import join, abspath, exists

            if isinstance(self.source, ScriptSource):
                source_file_name = join(
                        working_dir, "temp."+self.source.extension)
                with open(source_file_name, "w") as source_file:
                    source_file.write(self.source.source)

            elif isinstance(self.source, FileSource):
                source_file_name = abspath(self.source.filename)
                if not exists(source_file_name):
                    raise IOError("'%s' does not exist" % source_file_name)

            elif isinstance(self.source, ScriptWithFilesSource):
                source_file_name = join(
                        working_dir, self.source.source_name)
                with open(source_file_name, "w") as source_file:
                    source_file.write(self.source.source)

                from os.path import basename
                from shutil import copyfile
                for f in self.source.filenames:
                    copyfile(f, join(working_dir, basename(f)))

            else:
                raise RuntimeError("'source' type unrecognized")

            output_file_name = join(working_dir, self.output_file_name)
            cmdline = [
                    self.gmsh_executable,
                    "-o", self.output_file_name,
                    "-nopopup",
                    "-format", "msh2"]

            # NOTE: handle unit incompatibility introduced in GMSH4
            # https://gitlab.onelab.info/gmsh/gmsh/issues/397
            if self.version < '4.0.0':
                if self.target_unit == 'M':
                    cmdline.extend(["-string", "Geometry.OCCScaling=1000;"])
            else:
                cmdline.extend(["-string",
                    "Geometry.OCCTargetUnit='{}';".format(self.target_unit)])

            if self.dimensions is not None:
                cmdline.append("-%d" % self.dimensions)

            if self.order is not None:
                cmdline.extend(["-order", str(self.order)])

            if self.incomplete_elements is not None:
                cmdline.extend(["-string",
                    "Mesh.SecondOrderIncomplete = %d;"
                    % int(self.incomplete_elements)])

            cmdline.extend(self.other_options)
            cmdline.append(source_file_name)

            if self.dimensions is None:
                cmdline.append("-")

            logger.info("invoking gmsh: '%s'" % " ".join(cmdline))
            from pytools.prefork import call_capture_output
            retcode, stdout, stderr = call_capture_output(
                    cmdline, working_dir)
            logger.info("return from gmsh")

            stdout = stdout.decode("utf-8")
            stderr = stderr.decode("utf-8")

            import re
            error_match = re.match(r"([0-9]+)\s+error", stdout)
            warning_match = re.match(r"([0-9]+)\s+warning", stdout)

            if error_match is not None or warning_match is not None:
                # if we have one, we expect to see both
                assert error_match is not None or warning_match is not None

                num_warnings = int(warning_match.group(1))
                num_errors = int(error_match.group(1))
            else:
                num_warnings = 0
                num_errors = 0

            if num_errors:
                msg = "gmsh execution failed with message:\n\n"
                if stdout:
                    msg += stdout+"\n"
                msg += stderr+"\n"
                raise GmshError(msg)

            if num_warnings:
                from warnings import warn

                msg = "gmsh issued the following warning messages:\n\n"
                if stdout:
                    msg += stdout+"\n"
                msg += stderr+"\n"
                warn(msg)

            self.output_file = open(output_file_name, "r")

            if self.keep_tmp_dir:
                import shutil, errno
                try:
                    shutil.copytree(working_dir, "./gmsh_tmp")
                except FileExistsError as exc:
                    import select, sys
                    print("File ./gmsh_tmp exists! Overwrite? (Y/N, will default to Y in 10sec).")
                    i, o, e = select.select([sys.stdin], [], [], 10)
                    if i == "N":
                        pass
                    else:
                        shutil.rmtree("./gmsh_tmp")
                        shutil.copytree(working_dir, "./gmsh_tmp")
                except OSError as exc:
                    if exc.errno == errno.ENOTDIR:
                        shutil.copy(output_file_name, "./" + self.output_file_name)
                    else: raise

            self.temp_dir_mgr = temp_dir_mgr
            return self
        except Exception:
            temp_dir_mgr.clean_up()
            raise

    def __exit__(self, type, value, traceback):
        self.output_file.close()
        if self.temp_dir_mgr is not None:
            self.temp_dir_mgr.clean_up()<|MERGE_RESOLUTION|>--- conflicted
+++ resolved
@@ -124,12 +124,9 @@
     def __init__(self, source, dimensions=None, order=None,
             incomplete_elements=None, other_options=[],
             extension="geo", gmsh_executable="gmsh",
-<<<<<<< HEAD
-            output_file_name="output.msh", keep_tmp_dir=False):
-=======
             output_file_name="output.msh",
-            target_unit=None):
->>>>>>> 8b0f3310
+            target_unit=None,
+            keep_tmp_dir=False)
         if isinstance(source, str):
             from warnings import warn
             warn("passing a string as 'source' is deprecated--use "
@@ -151,11 +148,8 @@
         self.other_options = other_options
         self.gmsh_executable = gmsh_executable
         self.output_file_name = output_file_name
-<<<<<<< HEAD
         self.keep_tmp_dir = keep_tmp_dir
-=======
         self.target_unit = target_unit.upper()
->>>>>>> 8b0f3310
 
         if self.dimensions not in [1, 2, 3, None]:
             raise RuntimeError("dimensions must be one of 1,2,3 or None")
